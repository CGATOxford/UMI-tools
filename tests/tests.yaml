extract_single:
      stdin: slim.fastq.gz
      outputs: [stdout]
      references: [processed_single.fastq]
      options: extract  --bc-pattern=NNNXXXXNN --log=test.log

extract_3prime:
      stdin: slim.fastq.gz
      outputs: [stdout]
      references: [processed_3prime.fastq]
      options: extract  --bc-pattern=NNNXXXXNN --log=test.log --3prime

## python 2 tests ##

extract_quality:
      skip_python: 3
      stdin: slim.fastq.gz
      outputs: [stdout]
      references: [extract_quality.fastq]
      options: extract  --bc-pattern=NNNXXXXNN --quality-filter-threshold=30 --quality-encoding=phred33 --log=test.log

dedup_single_ignore:
      skip_python: 3
      stdin: chr19.bam
      outputs: [stdout]
      references: [single_ignore.sam]
      options: dedup -L test.log --out-sam --random-seed=123456789 --ignore-umi

dedup_single_chrom:
      skip_python: 3
      stdin: chr19.bam
      outputs: [stdout]
      references: [single_chrom.sam]
      options: dedup -L test.log --out-sam --random-seed=123456789 --chrom=chr19

dedup_single_unique:
      skip_python: 3
      stdin: chr19.bam
      outputs: [stdout]
      references: [single_unique.sam]
      options: dedup -L test.log --out-sam --random-seed=123456789 --method=unique

dedup_single_perc:
      skip_python: 3
      stdin: chr19.bam
      outputs: [stdout]
      references: [single_perc.sam]
      options: dedup -L test.log --out-sam --random-seed=123456789 --method=percentile

dedup_single_cluster:
      skip_python: 3
      stdin: chr19.bam
      outputs: [stdout]
      references: [single_cluster.sam]
      options: dedup -L test.log --out-sam --random-seed=123456789 --method=cluster

dedup_single_adj:
      skip_python: 3
      stdin: chr19.bam
      outputs: [stdout]
      references: [single_adj.sam]
      options: dedup -L test.log --out-sam --random-seed=123456789 --method=adjacency

dedup_single_dir:
      skip_python: 3
      stdin: chr19.bam
      outputs: [stdout]
      references: [single_dir.sam]
      options: dedup -L test.log --out-sam --random-seed=123456789 --method=directional

dedup_single_stats:
      skip_python: 3
      stdin: chr19.bam
      outputs: [stdout, single_stats_per_umi_per_position.tsv, single_stats_per_umi.tsv, single_stats_edit_distance.tsv]
      references: [single_cluster.sam, single_stats_per_umi_per_position.tsv, single_stats_per_umi.tsv, single_stats_edit_distance.tsv]
      options: dedup -L test.log --out-sam --method=cluster --random-seed=123456789  --output-stats=single_stats

dedup_single_dir_edit_dist:
      skip_python: 3
      stdin: chr19.bam
      outputs: [stdout]
      references: [single_dir_2.sam]
      options: dedup -L test.log --out-sam --random-seed=123456789 --method=directional --edit-distance-threshold=2

dedup_single_subset:
      skip_python: 3
      stdin: chr19.bam
      outputs: [stdout]
      references: [single_subset.sam]
      options: dedup -L test.log --out-sam --random-seed=123456789 --method=directional --subset=0.1

dedup_single_sep:
      skip_python: 3
      stdin: chr19_sep.bam
      outputs: [stdout]
      references: [single_sep.sam]
      options: "dedup -L test.log --out-sam --random-seed=123456789 --method=directional --umi-separator=:" 

dedup_single_tag:
      skip_python: 3
      stdin: chr19_tag.bam
      outputs: [stdout]
      references: [single_tag.sam]
      options: dedup -L test.log --out-sam --random-seed=123456789 --method=directional --umi-tag=RX --extract-umi-method=tag

dedup_unsorted:
      skip_python: 3
      stdin: chr19.bam
      outputs: [stdout]
      references: [single_unsorted.sam]
      options: dedup -L test.log --out-sam --random-seed=123456789 --method=directional --no-sort-output

dedup_single_gene_tag:
      skip_python: 3
      stdin: chr19_gene_tags.bam
      outputs: [stdout]
      references: [single_gene_tag.sam]
      options: dedup -L test.log --out-sam --random-seed=123456789 --method=directional --gene-tag=XF --skip-tags-regex="^[__|Unassigned]"

count_single_gene_tag:
      skip_python: 3
      stdin: chr19_gene_tags.bam
      outputs: [stdout]
      references: [single_gene_tag.tsv]
      options: count -L test.log  --random-seed=123456789 --method=directional --gene-tag=XF --skip-tags-regex="^[__|Unassigned]"

group_gene_tag:
      skip_python: 3
      stdin: chr19_gene_tags.bam
      outputs: [group_dir_per_gene.tsv, stdout]
      references: [group_dir_per_gene.tsv, group_dir_per_gene.sam]
      options: group -L test.log  --random-seed=123456789 --method=directional --gene-tag=XF --skip-tags-regex="^[__|Unassigned]" --group-out=group_dir_per_gene.tsv --output-bam --out-sam

group_unique:
      skip_python: 3
      stdin: chr19.bam
      outputs: [stdout, group_uniq.tsv]
      references: [group_uniq.sam, group_uniq.tsv]
      options: group -L test.log --out-sam --random-seed=123456789 --method=unique --output-bam --out-sam --group-out=group_uniq.tsv

group_cluster:
      skip_python: 3
      stdin: chr19.bam
      outputs: [stdout, group_cluster.tsv]
      references: [group_cluster.sam, group_cluster.tsv]
      options: group -L test.log --out-sam --random-seed=123456789 --method=cluster --output-bam --out-sam --group-out=group_cluster.tsv

group_adjacency:
      skip_python: 3
      stdin: chr19.bam
      outputs: [stdout, group_adj.tsv]
      references: [group_adj.sam, group_adj.tsv]
      options: group -L test.log --out-sam --random-seed=123456789 --method=adjacency --output-bam --out-sam --group-out=group_adj.tsv

group_directional:
      skip_python: 3
      stdin: chr19.bam
      outputs: [stdout, group_dir.tsv]
      references: [group_dir.sam, group_dir.tsv]
      options: group -L test.log --out-sam --random-seed=123456789 --method=directional --output-bam --out-sam --group-out=group_dir.tsv

group_directional_subset:
      skip_python: 3
      stdin: chr19.bam
      outputs: [stdout, group_dir_subset.tsv]
      references: [group_dir_subset.sam, group_dir_subset.tsv]
      options: group -L test.log --out-sam --random-seed=123456789 --method=directional --output-bam --out-sam --group-out=group_dir_subset.tsv --subset=0.1


group_directional_unmapped:
      skip_python: 3
      stdin: unmapped.bam
      outputs: [stdout, group_dir_unmapped.tsv]
      references: [group_dir_unmapped.sam, group_dir_unmapped.tsv]
      options: group --output-unmapped -L test.log --out-sam --random-seed=123456789 --method=directional --output-bam --out-sam --group-out=group_dir_unmapped.tsv

group_unsorted:
      skip_python: 3
      stdin: chr19.bam
      outputs: [stdout]
      references: [group_unsorted.sam]
      options: group -L test.log --out-sam --random-seed=123456789 --method=directional --no-sort-output  --output-bam


# ## End of python 2 tests ##


# ## python 3 tests ##

extract_quality_py3:
      skip_python: 2
      stdin: slim.fastq.gz
      outputs: [stdout]
      references: [extract_quality_py3.fastq]
      options: extract  --bc-pattern=NNNXXXXNN --quality-filter-threshold=30 --quality-encoding=phred33 --log=test.log

dedup_single_ignore_py3:
      skip_python: 2
      stdin: chr19.bam
      outputs: [stdout]
      references: [single_ignore_py3.sam]
      options: dedup -L test.log --out-sam --random-seed=123456789 --ignore-umi

dedup_single_chrom_py3:
      skip_python: 2
      stdin: chr19.bam
      outputs: [stdout]
      references: [single_chrom_py3.sam]
      options: dedup -L test.log --out-sam --random-seed=123456789 --chrom=chr19

dedup_single_unique_py3:
      skip_python: 2
      stdin: chr19.bam
      outputs: [stdout]
      references: [single_unique_py3.sam]
      options: dedup -L test.log --out-sam --random-seed=123456789 --method=unique

dedup_single_perc_py3:
      skip_python: 2
      stdin: chr19.bam
      outputs: [stdout]
      references: [single_perc_py3.sam]
      options: dedup -L test.log --out-sam --random-seed=123456789 --method=percentile

dedup_single_cluster_py3:
      skip_python: 2
      stdin: chr19.bam
      outputs: [stdout]
      references: [single_cluster_py3.sam]
      options: dedup -L test.log --out-sam --random-seed=123456789 --method=cluster

dedup_single_adj_py3:
      skip_python: 2
      stdin: chr19.bam
      outputs: [stdout]
      references: [single_adj_py3.sam]
      options: dedup -L test.log --out-sam --random-seed=123456789 --method=adjacency

dedup_single_dir_py3:
      skip_python: 2
      stdin: chr19.bam
      outputs: [stdout]
      references: [single_dir_py3.sam]
      options: dedup -L test.log --out-sam --random-seed=123456789 --method=directional


dedup_single_stats_py3:
      skip_python: 2
      stdin: chr19.bam
      outputs: [stdout, single_stats_py3_per_umi_per_position.tsv, single_stats_py3_per_umi.tsv, single_stats_py3_edit_distance.tsv]
      references: [single_cluster_py3.sam, single_stats_py3_per_umi_per_position.tsv, single_stats_py3_per_umi.tsv, single_stats_py3_edit_distance.tsv]
      options: dedup -L test.log --out-sam --method=cluster --random-seed=123456789  --output-stats=single_stats_py3

dedup_single_dir_edit_dist_py3:
      skip_python: 2
      stdin: chr19.bam
      outputs: [stdout]
      references: [single_dir_2_py3.sam]
      options: dedup -L test.log --out-sam --random-seed=123456789 --method=directional --edit-distance-threshold=2

dedup_single_subset_py3:
      skip_python: 2
      stdin: chr19.bam
      outputs: [stdout]
      references: [single_subset_py3.sam]
      options: dedup -L test.log --out-sam --random-seed=123456789 --method=directional --subset=0.1

dedup_single_sep_py3:
      skip_python: 2
      stdin: chr19_sep.bam
      outputs: [stdout]
      references: [single_sep_py3.sam]
      options: "dedup -L test.log --out-sam --random-seed=123456789 --method=directional --umi-separator=:" 

dedup_single_tag_py3:
      skip_python: 2
      stdin: chr19_tag.bam
      outputs: [stdout]
      references: [single_tag_py3.sam]
      options: dedup -L test.log --out-sam --random-seed=123456789 --method=directional --umi-tag=RX --extract-umi-method=tag

dedup_single_gene_tag_py3:
      skip_python: 2
      stdin: chr19_gene_tags.bam
      outputs: [stdout]
      references: [single_gene_tag_py3.sam]
      options: dedup -L test.log --out-sam --random-seed=123456789 --method=directional --gene-tag=XF --skip-tags-regex="^[__|Unassigned]"

dedup_unsorted_py3:
      skip_python: 2
      stdin: chr19.bam
      outputs: [stdout]
      references: [single_unsorted_py3.sam]
      options: dedup -L test.log --out-sam --random-seed=123456789 --method=directional --no-sort-output

count_single_gene_tag_py3:
      skip_python: 2
      stdin: chr19_gene_tags.bam
      outputs: [stdout]
      references: [single_gene_tag_py3.tsv]
      options: count -L test.log  --random-seed=123456789 --method=directional --gene-tag=XF --skip-tags-regex="^[__|Unassigned]"

group_gene_tag:
      skip_python: 2
      stdin: chr19_gene_tags.bam
      outputs: [group_dir_per_gene_py3.tsv, stdout]
      references: [group_dir_per_gene_py3.tsv, group_dir_per_gene_py3.sam]
      options: group -L test.log  --random-seed=123456789 --method=directional --gene-tag=XF --skip-tags-regex="^[__|Unassigned]" --group-out=group_dir_per_gene_py3.tsv --output-bam --out-sam

group_unique_py3:
      skip_python: 2
      stdin: chr19.bam
      outputs: [stdout, group_uniq_py3.tsv]
      references: [group_uniq_py3.sam, group_uniq_py3.tsv]
      options: group -L test.log --out-sam --random-seed=123456789 --method=unique --output-bam --out-sam --group-out=group_uniq_py3.tsv

group_cluster_py3:
      skip_python: 2
      stdin: chr19.bam
      outputs: [stdout, group_cluster_py3.tsv]
      references: [group_cluster_py3.sam, group_cluster_py3.tsv]
      options: group -L test.log --out-sam --random-seed=123456789 --method=cluster --output-bam --out-sam --group-out=group_cluster_py3.tsv

group_adjacency_py3:
      skip_python: 2
      stdin: chr19.bam
      outputs: [stdout, group_adj_py3.tsv]
      references: [group_adj_py3.sam, group_adj_py3.tsv]
      options: group -L test.log --out-sam --random-seed=123456789 --method=adjacency --output-bam --out-sam --group-out=group_adj_py3.tsv 

group_directional_py3:
      skip_python: 2
      stdin: chr19.bam
      outputs: [stdout, group_dir_py3.tsv]
      references: [group_dir_py3.sam, group_dir_py3.tsv]
      options: group -L test.log --out-sam --random-seed=123456789 --method=directional --output-bam --out-sam --group-out=group_dir_py3.tsv


group_directional_subset_py3:
      skip_python: 2
      stdin: chr19.bam
      outputs: [stdout, group_dir_subset_py3.tsv]
      references: [group_dir_subset_py3.sam, group_dir_subset_py3.tsv]
<<<<<<< HEAD
      options: group -L test.log --random-seed=123456789 --method=directional --output-bam --out-sam --group-out=group_dir_subset_py3.tsv --subset=0.1
=======
      options: group -L test.log --out-sam --random-seed=123456789 --method=directional --output-bam --out-sam --group-out=group_dir_subset_py3.tsv --subset=0.1
>>>>>>> c0047d1c


group_directional_unmapped_py3:
      skip_python: 2
      stdin: unmapped.bam
      outputs: [stdout, group_dir_unmapped_py3.tsv]
      references: [group_dir_unmapped_py3.sam, group_dir_unmapped_py3.tsv]
      options: group -L test.log --random-seed=123456789 --method=directional --output-bam --out-sam --group-out=group_dir_unmapped_py3.tsv --output-unmapped

group_unsorted_py3:
      skip_python: 2
      stdin: chr19.bam
      outputs: [stdout]
      references: [group_unsorted_py3.sam]
      options: group -L test.log --out-sam --random-seed=123456789 --method=directional --no-sort-output --output-bam


## End of python 3 tests ##



### Tests to implement ####

# ## extract ##
# # paired end +/- split barcode

# ## dedup ##
# # mapping-quality (Need a BAM with meaningful MAPQ)
# # paired end (obv. need a paired end BAM)
# # read-length (ideally with sRNA-Seq BAM?!)<|MERGE_RESOLUTION|>--- conflicted
+++ resolved
@@ -341,11 +341,7 @@
       stdin: chr19.bam
       outputs: [stdout, group_dir_subset_py3.tsv]
       references: [group_dir_subset_py3.sam, group_dir_subset_py3.tsv]
-<<<<<<< HEAD
       options: group -L test.log --random-seed=123456789 --method=directional --output-bam --out-sam --group-out=group_dir_subset_py3.tsv --subset=0.1
-=======
-      options: group -L test.log --out-sam --random-seed=123456789 --method=directional --output-bam --out-sam --group-out=group_dir_subset_py3.tsv --subset=0.1
->>>>>>> c0047d1c
 
 
 group_directional_unmapped_py3:
