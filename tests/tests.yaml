--- conflicted
+++ resolved
@@ -1,14 +1,14 @@
-# extract_single:
-#       stdin: slim.fastq.gz
-#       outputs: [stdout]
-#       references: [processed_single.fastq]
-#       options: extract  --bc-pattern=NNNXXXXNN --log=test.log
-
-# extract_3prime:
-#       stdin: slim.fastq.gz
-#       outputs: [stdout]
-#       references: [processed_3prime.fastq]
-#       options: extract  --bc-pattern=NNNXXXXNN --log=test.log --3prime
+extract_single:
+       stdin: slim.fastq.gz
+       outputs: [stdout]
+       references: [processed_single.fastq]
+       options: extract  --bc-pattern=NNNXXXXNN --log=test.log
+
+extract_3prime:
+       stdin: slim.fastq.gz
+       outputs: [stdout]
+       references: [processed_3prime.fastq]
+       options: extract  --bc-pattern=NNNXXXXNN --log=test.log --3prime
 
 ## python 2 tests ##
 
@@ -19,7 +19,6 @@
       references: [single_ignore.sam]
       options: dedup -L test.log --out-sam --random-seed=123456789 --ignore-umi
 
-<<<<<<< HEAD
 dedup_single_unique:
       skip_python: 3
       stdin: chr19.bam
@@ -54,39 +53,7 @@
       outputs: [stdout]
       references: [single_dir.sam]
       options: dedup -L test.log --out-sam --random-seed=123456789 --method=directional
-=======
-# dedup_single_unique:
-#       stdin: chr19.bam
-#       outputs: [stdout]
-#       references: [single_unique.sam]
-#       options: dedup -L test.log --out-sam --random-seed=123456789 --method=unique
-
-# dedup_single_perc:
-#       stdin: chr19.bam
-#       outputs: [stdout]
-#       references: [single_perc.sam]
-#       options: dedup -L test.log --out-sam --random-seed=123456789 --method=percentile
-
-# dedup_single_cluster:
-#       stdin: chr19.bam
-#       outputs: [stdout]
-#       references: [single_cluster.sam]
-#       options: dedup -L test.log --out-sam --random-seed=123456789 --method=cluster
-
-# dedup_single_adj:
-#       stdin: chr19.bam
-#       outputs: [stdout]
-#       references: [single_adj.sam]
-#       options: dedup -L test.log --out-sam --random-seed=123456789 --method=adjacency
->>>>>>> cc0d745d
-
-# dedup_single_dir:
-#       stdin: chr19.bam
-#       outputs: [stdout]
-#       references: [single_dir.sam]
-#       options: dedup -L test.log --out-sam --random-seed=123456789 --method=directional
-
-<<<<<<< HEAD
+
 dedup_single_stats:
       skip_python: 3
       stdin: chr19.bam
@@ -128,55 +95,6 @@
       outputs: [stdout, group_cluster.tsv]
       references: [group_cluster.sam, group_cluster.tsv]
       options: group -L test.log --out-sam --random-seed=123456789 --method=cluster --output-bam --out-sam --group-out=group_cluster.tsv
-
-# group adjacency:
-#      	skip_python: 3
-=======
-
-# dedup_single_stats:
-#       stdin: chr19.bam
-#       outputs: [stdout, single_stats_per_umi_per_position.tsv, single_stats_per_umi.tsv, single_stats_edit_distance.tsv]
-#       references: [single_cluster.sam, single_stats_per_umi_per_position.tsv, single_stats_per_umi.tsv, single_stats_edit_distance.tsv]
-#       options: dedup -L test.log --out-sam --method=cluster --random-seed=123456789  --output-stats=single_stats --further-stats
-
-# dedup_single_dir_edit_dist:
-#       stdin: chr19.bam
-#       outputs: [stdout]
-#       references: [single_dir_2.sam]
-#       options: dedup -L test.log --out-sam --random-seed=123456789 --method=directional --edit-distance-threshold=2
-
-# dedup_single_subset:
-#       stdin: chr19.bam
-#       outputs: [stdout]
-#       references: [single_subset.sam]
-#       options: dedup -L test.log --out-sam --random-seed=123456789 --method=directional --subset=0.1
-
-# dedup_single_sep:
-#       stdin: chr19_sep.bam
-#       outputs: [stdout]
-#       references: [single_sep.sam]
-#       options: "dedup -L test.log --out-sam --random-seed=123456789 --method=directional --umi-separator=:" 
-
-# group unique:
-#       stdin: chr19.bam
-#       outputs: [stdout, group_uniq.tsv]
-#       references: [group_uniq.sam, group_uniq.tsv]
-#       options: group -L test.log --out-sam --random-seed=123456789 --method=unique --output-bam --out-sam --group-out=group_uniq.tsv
-
-# group cluster:
->>>>>>> cc0d745d
-#       stdin: chr19.bam
-#       outputs: [stdout, group_cluster.tsv]
-#       references: [group_cluster.sam, group_cluster.tsv]
-#       options: group -L test.log --out-sam --random-seed=123456789 --method=cluster --output-bam --out-sam --group-out=group_cluster.tsv
-
-<<<<<<< HEAD
-group directional:
-      skip_python: 3
-      stdin: chr19.bam
-      outputs: [stdout, group_dir.tsv]
-      references: [group_dir.sam, group_dir.tsv]
-      options: group -L test.log --out-sam --random-seed=123456789 --method=directional --output-bam --out-sam --group-out=group_dir.tsv
 
 # ## End of python 2 tests ##
 
@@ -286,21 +204,6 @@
 
 
 ### Tests to implement ####
-=======
-# # group adjacency:
-# #       stdin: chr19.bam
-# #       outputs: [stdout, group_adj.tsv]
-# #       references: [group_adj.sam, group_adj.tsv]
-# #       options: group -L test.log --out-sam --random-seed=123456789 --method=adjacency --output-bam --out-sam --group-out=group_adj.tsv
-
-# group directional:
-#       stdin: chr19.bam
-#       outputs: [stdout, group_dir.tsv]
-#       references: [group_dir.sam, group_dir.tsv]
-#       options: group -L test.log --out-sam --random-seed=123456789 --method=directional --output-bam --out-sam --group-out=group_dir.tsv
-
-# ### Tests to implement ####
->>>>>>> cc0d745d
 
 # ## extract ##
 # # paired end +/- split barcode
