--- conflicted
+++ resolved
@@ -8,11 +8,7 @@
     runs-on: ${{ matrix.os }}
     strategy:
       matrix:
-<<<<<<< HEAD
-        python-version: ["3.8", "3.9", "3.10", "3.11", "3.12"]
-=======
         python-version: ["3.8", "3.9", "3.10", "3.11", "3.12", "3.13"]
->>>>>>> ee39b777
         os: [ubuntu-latest]
 
     steps:
